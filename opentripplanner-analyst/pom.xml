<project xmlns="http://maven.apache.org/POM/4.0.0" xmlns:xsi="http://www.w3.org/2001/XMLSchema-instance" xsi:schemaLocation="http://maven.apache.org/POM/4.0.0 http://maven.apache.org/maven-v4_0_0.xsd">
	<modelVersion>4.0.0</modelVersion>
	
	<artifactId>opentripplanner-analyst</artifactId>
	<packaging>jar</packaging>
	<name>OpenTripPlanner Analyst</name>
	<url>http://opentripplanner.org/wiki/Analytics</url>

    <parent>
        <artifactId>opentripplanner</artifactId>
        <groupId>org.opentripplanner</groupId>
        <version>0.9.2-SNAPSHOT</version>
    </parent>

	<dependencies>
		<dependency>
            <groupId>${project.groupId}</groupId>
			<artifactId>opentripplanner-routing</artifactId>
            <version>${project.version}</version>
		</dependency>
        <!-- Provides Jersey and JAX-RS annotations/classes -->
        <dependency>
    		<groupId>com.sun.jersey</groupId>
    		<artifactId>jersey-core</artifactId>
		</dependency>
        <!-- Geotools for raster and projection operations -->
        <dependency>
          <groupId>org.geotools</groupId>
          <artifactId>gt-coverage</artifactId>
        </dependency>
        <dependency>
          <groupId>org.geotools</groupId>
          <artifactId>gt-epsg-hsql</artifactId>
        </dependency>
        <dependency>
          <groupId>org.geotools</groupId>
          <artifactId>gt-geotiff</artifactId>
        </dependency>
<<<<<<< HEAD
=======
        <dependency>
            <groupId>org.geotools</groupId>
            <artifactId>gt-shapefile</artifactId>
        </dependency>        
>>>>>>> f613eca5
        <dependency>
          <groupId>org.projectlombok</groupId>
          <artifactId>lombok</artifactId>
        </dependency>
        <dependency>
    		<groupId>net.sourceforge.javacsv</groupId>
    		<artifactId>javacsv</artifactId>
		</dependency>
    </dependencies>
    <build>
      <plugins>
        <!-- We want to create a standalone batch processor/analyst jar that can 
          be run on the command line. Java does not really allow this - you cannot place jars
          inside of jars. You must either provide all the dependency jars to the user in the original 
          directory structure (usually lib/ under the directory containing the runnable jar) or 
          explode all the jars and repackage them into a single jar.
          The problem is that while class files are nicely organized into the package namespace and
          should not collide, the META-INF directories of the jars will collide. Maven's standard
          assembly plugin does not account for this and will just clobber metadata. This then
          causes runtime errors, particularly with Spring.
          Instead, we use the shade plugin which has transformers that will for example append files
          of the same name rather than overwrite them in the combined JAR. NB: Don't use a version 
          of the shade plugin older than 1.3.2, as it fixed MSHADE-76 (files not merged properly 
          if some input files are missing a terminating newline) -->
        <plugin>
          <groupId>org.apache.maven.plugins</groupId>
          <artifactId>maven-shade-plugin</artifactId>
          <executions>
            <execution>
              <phase>package</phase>
              <goals>
                <goal>shade</goal>
              </goals>
              <configuration>
                <finalName>otp-analyst</finalName> <!-- the shaded jar file's name --> 
                <transformers>
                  <transformer
                    implementation="org.apache.maven.plugins.shade.resource.AppendingTransformer">
                    <resource>META-INF/spring.handlers</resource>
                  </transformer>
                  <transformer
                    implementation="org.apache.maven.plugins.shade.resource.AppendingTransformer">
                    <resource>META-INF/spring.schemas</resource>
                  </transformer>
                  <transformer implementation="org.apache.maven.plugins.shade.resource.ServicesResourceTransformer" />
                  <transformer implementation="org.apache.maven.plugins.shade.resource.ManifestResourceTransformer">
                    <!-- JAI-ImageIO will throw an IllegalArgumentException complaining that 
                         vendorName == null because it depends on information from the manifest.
                         This information is clobbered by the shading process and must be re-added.
                         See: http://www.java.net/node/695773 -->
                    <manifestEntries>
                        <Main-Class>org.opentripplanner.analyst.batch.BatchProcessor</Main-Class>
                        <Specification-Title>Java Advanced Imaging Image I/O Tools</Specification-Title>
                        <Specification-Version>1.1</Specification-Version>
                        <Specification-Vendor>Sun Microsystems, Inc.</Specification-Vendor>
                        <Implementation-Title>com.sun.media.imageio</Implementation-Title>
                        <Implementation-Version>1.1</Implementation-Version>
                        <Implementation-Vendor>Sun Microsystems, Inc.</Implementation-Vendor>
                        <Extension-Name>com.sun.media.imageio</Extension-Name>
                    </manifestEntries>
                  </transformer>
                </transformers>
                <shadedArtifactAttached>true</shadedArtifactAttached>
              </configuration>
            </execution>
          </executions>
        </plugin>
      </plugins>
    </build>
</project><|MERGE_RESOLUTION|>--- conflicted
+++ resolved
@@ -36,13 +36,10 @@
           <groupId>org.geotools</groupId>
           <artifactId>gt-geotiff</artifactId>
         </dependency>
-<<<<<<< HEAD
-=======
         <dependency>
             <groupId>org.geotools</groupId>
             <artifactId>gt-shapefile</artifactId>
         </dependency>        
->>>>>>> f613eca5
         <dependency>
           <groupId>org.projectlombok</groupId>
           <artifactId>lombok</artifactId>
