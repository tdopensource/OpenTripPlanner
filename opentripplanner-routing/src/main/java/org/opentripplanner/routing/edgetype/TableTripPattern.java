/* This program is free software: you can redistribute it and/or
 modify it under the terms of the GNU Lesser General Public License
 as published by the Free Software Foundation, either version 3 of
 the License, or (at your option) any later version.

 This program is distributed in the hope that it will be useful,
 but WITHOUT ANY WARRANTY; without even the implied warranty of
 MERCHANTABILITY or FITNESS FOR A PARTICULAR PURPOSE.  See the
 GNU General Public License for more details.

 You should have received a copy of the GNU General Public License
 along with this program.  If not, see <http://www.gnu.org/licenses/>. */

package org.opentripplanner.routing.edgetype;

import java.io.IOException;
import java.io.ObjectOutputStream;
import java.io.Serializable;
import java.util.ArrayList;
import java.util.Arrays;
import java.util.Iterator;
import java.util.List;

import javax.xml.bind.annotation.XmlElement;
import javax.xml.bind.annotation.XmlTransient;

import lombok.Delegate;

import org.onebusaway.gtfs.model.AgencyAndId;
import org.onebusaway.gtfs.model.Stop;
import org.onebusaway.gtfs.model.StopTime;
import org.onebusaway.gtfs.model.Trip;
import org.opentripplanner.common.MavenVersion;
import org.opentripplanner.routing.core.RoutingRequest;
import org.opentripplanner.routing.trippattern.DecayingDelayTripTimes;
import org.opentripplanner.routing.trippattern.ScheduledTripTimes;
import org.opentripplanner.routing.trippattern.TripTimes;
import org.opentripplanner.routing.trippattern.UpdateBlock;
import org.opentripplanner.routing.trippattern.UpdatedTripTimes;
import org.slf4j.Logger;
import org.slf4j.LoggerFactory;

/**
 * Represents a class of trips distinguished by service id and list of stops. For each stop, there
 * is a list of departure times, running times, arrival times, dwell times, and wheelchair
 * accessibility information (one of each of these per trip per stop). An exemplar trip is also
 * included so that information such as route name can be found. Trips are assumed to be
 * non-overtaking, so that an earlier trip never arrives after a later trip.
 */
public class TableTripPattern implements TripPattern, Serializable {

    private static final Logger LOG = LoggerFactory.getLogger(TableTripPattern.class);

    private static final long serialVersionUID = MavenVersion.VERSION.getUID();
    public static final int FLAG_WHEELCHAIR_ACCESSIBLE = 1;
    public static final int MASK_PICKUP = 2|4;
    public static final int SHIFT_PICKUP = 1;
    public static final int MASK_DROPOFF = 8|16;
    public static final int SHIFT_DROPOFF = 3;
    public static final int NO_PICKUP = 1;
    public static final int FLAG_BIKES_ALLOWED = 32;
    
    /** 
     * An integer index uniquely identifying this pattern among all in the graph.
     * This additional level of indirection allows versioning of trip patterns, which is 
     * necessary for real-time stop time updates. (Currently using a hashmap until that proves to
     * be too inefficient.) 
     */
//    public final int patternIndex;
    
    /** An arbitrary trip that uses this pattern. Maybe we should just store route, etc. directly. */
    public final Trip exemplar;

    // override trip_headsign with stop_headsign where necessary
    private final List<List<String>> headsigns = new ArrayList<List<String>>();

    /** 
     * This timetable holds the 'official' stop times from GTFS. If realtime stoptime updates are 
     * applied, trips searches will be conducted using another timetable and this one will serve to 
     * find early/late offsets, or as a fallback if the other timetable becomes corrupted or
     * expires. Via Lombok Delegate, calling timetable methods on a TableTripPattern will call 
     * them on its scheduled timetable.
     */
    @Delegate
    protected final Timetable scheduledTimetable = new Timetable();

    // redundant since tripTimes have a trip
    // however it's nice to have for order reference, since all timetables must have tripTimes
    // in this order, e.g. for interlining. 
    // potential optimization: trip fields can be removed from TripTimes?
    /**
     * This pattern may have multiple Timetable objects, but they should all contain TripTimes
     * for the same trips, in the same order (that of the scheduled Timetable). An exception to 
     * this rule may arise if unscheduled trips are added to a Timetable. For that case we need 
     * to search for trips/TripIds in the Timetable rather than the enclosing TripPattern.  
     */
    private final ArrayList<Trip> trips = new ArrayList<Trip>();

    /** 
     * All trips in a pattern have the same stops, so this array of Stops applies to every trip in 
     * every timetable in this pattern. 
     */
    public Stop[] stops; 

    /** Holds stop-specific information such as wheelchair accessibility and pickup/dropoff roles. */
    @XmlElement
    private int[] perStopFlags;
    
    /** For each hop, the best running time. This serves to provide lower bounds on traversal time.
     * TODO: and should be indexed per timetable, not in patterns. */
    int bestRunningTimes[];
    
    /** For each stop, the best dwell time. This serves to provide lower bounds on traversal time. */
    int bestDwellTimes[];

    /** Optimized serviceId code. All trips in a pattern are by definition on the same service. */
    int serviceId; 
    
    public TableTripPattern(Trip exemplar, ScheduledStopPattern stopPattern, int serviceId) {
        this.exemplar = exemplar;
        this.serviceId = serviceId;
        setStopsFromStopPattern(stopPattern);
    }

    private void setStopsFromStopPattern(ScheduledStopPattern stopPattern) {
        this.stops = new Stop[stopPattern.stops.size()];
        perStopFlags = new int[stops.length];
        int i = 0;
        for (Stop stop : stopPattern.stops) {
            this.stops[i] = stop;
            if (stop.getWheelchairBoarding() == 1) {
                perStopFlags[i] |= FLAG_WHEELCHAIR_ACCESSIBLE;
            }
            perStopFlags[i] |= stopPattern.pickups.get(i) << SHIFT_PICKUP;
            perStopFlags[i] |= stopPattern.dropoffs.get(i) << SHIFT_DROPOFF;
            ++i;
        }
    }

    private Boolean tripAcceptable(Trip trip, boolean bicycle, boolean wheelchair) {
        boolean result = true;
        if (wheelchair)
            result &= trip.getWheelchairAccessible() == 1;
        if (bicycle)
            result &= trip.getTripBikesAllowed() == 2 ||
            (trip.getRoute().getBikesAllowed() == 2 && trip.getTripBikesAllowed() != 1); 
        return result;
    }
    
    public List<Stop> getStops() {
        return Arrays.asList(stops);
    }

    public Trip getTrip(int tripIndex) {
        return trips.get(tripIndex);
    }
    
    @XmlTransient
    public List<Trip> getTrips() {
    	return trips;
    }

    public int getTripIndex(Trip trip) {
        return trips.indexOf(trip);
    }
    
    public int getTripIndex(AgencyAndId tripId) {
        int ret = 0;
        for (Trip t : trips) {
            if (t.getId().equals(tripId)) // replace with indexing in stoptime updater?
                return ret;
            ret += 1;
        }
        return -1;
    }
    
    private void writeObject(ObjectOutputStream outputStream) throws ClassNotFoundException,
            IOException {
        finish();
        outputStream.defaultWriteObject();
    }

    /** Returns whether passengers can alight at a given stop */
    public boolean canAlight(int stopIndex) {
        return getAlightType(stopIndex) != NO_PICKUP;
    }

    /** Returns whether passengers can board at a given stop */
    public boolean canBoard(int stopIndex) {
        return getBoardType(stopIndex) != NO_PICKUP;
    }

    /** Returns the zone of a given stop */
    public String getZone(int stopIndex) {
        return stops[stopIndex].getZoneId();
    }

    /** Returns an arbitrary trip that uses this pattern */
    public Trip getExemplar() {
        return exemplar;
    }

    /** Returns the shortest possible running time for this stop */
    public int getBestRunningTime(int stopIndex) {
        return bestRunningTimes[stopIndex];
    }

    /** Returns the shortest possible dwell time at this stop */
    public int getBestDwellTime(int stopIndex) {
        if (bestDwellTimes == null) {
            return 0;
        }
        return bestDwellTimes[stopIndex];
    }

    /** The current headsign as-of this stop if it differs from the trip headsign or null otherwise */
    public String getHeadsign(int stopIndex, int trip) {
        if (headsigns == null)
            return null;
        List<String> headsignsForTrip = headsigns.get(trip);
        if (headsignsForTrip == null)
            return null;
        return headsignsForTrip.get(stopIndex);
    }

    public int getAlightType(int stopIndex) {
        return (perStopFlags[stopIndex] & MASK_DROPOFF) >> SHIFT_DROPOFF;
    }

    public int getBoardType(int stopIndex) {
        return (perStopFlags[stopIndex] & MASK_PICKUP) >> SHIFT_PICKUP;
    }

    /** 
     * Gets the number of scheduled trips on this pattern. Note that when stop time updates are
     * being applied, there may be other Timetables for this pattern which contain a larger number
     * of trips. However, all trips with indexes from 0 through getNumTrips()-1 will always 
     * correspond to the scheduled trips.
     */
    public int getNumScheduledTrips () {
        return trips.size();
    }
    
//   TODO: verify and fix headsign compaction
    
//    if (headsigns != null) { 
//        // DO NOT transpose headsigns to allow reusing rows
//        this.headsigns = new String[nHops][nTrips]; 
//        String[] nullRow = null; 
//        // headsigns contains 1 less headsign than there are stops, because sign change is pointless at the last stop
//        for (int s = 0; s < nHops; ++s) { 
//            boolean rowIsNull = true;
//            for (int t = 0; t < headsigns[s].size(); ++t) {
//                this.headsigns[s][t] = headsigns[s].get(t); 
//                if (this.headsigns[s][t] != null) {
//                    rowIsNull = false; 
//                }
//            }
//            if (rowIsNull) {
//                // repeat the same row object when empty row encountered
//                if (nullRow == null) {
//                    nullRow = this.headsigns[s];
//                } else {
//                    this.headsigns[s] = nullRow;
//                }
//            }
//        }
//    }

    // TODO: Lombokize this boilerplate 
    public int getServiceId() { 
        return serviceId;
    }
    
    /** 
     * Find the next departure on this pattern at or after the specified time. This method will
     * make use of any TimetableResolver present in the RoutingContext to redirect departure
     * lookups to the appropriate updated Timetable, and will fall back on the scheduled timetable
     * when no updates are available.
     * @return a TripTimes object providing all the arrival and departure times on the best trip.
     */
    public TripTimes getNextTrip(int stopIndex, int afterTime, boolean haveBicycle,
            RoutingRequest options) {
        Timetable timetable;
        TimetableResolver snapshot = options.rctx.timetableSnapshot; 
        if (snapshot != null)
            timetable = snapshot.resolve(this);
        else
            timetable = scheduledTimetable;
//        System.out.println("resolver: " + 
//            (timetable != scheduledTimetable ? "updated " : "scheduled ") + 
//            timetable.tripTimes.size() + " trips");
        return timetable.getNextTrip(stopIndex, afterTime, haveBicycle, options);
    }
    
    /** 
     * Find the previous departure on this pattern at or before the specified time. This method will
     * make use of any TimetableResolver present in the RoutingContext to redirect departure
     * lookups to the appropriate updated Timetable, and will fall back on the scheduled timetable
     * when no updates are available.
     * @return a TripTimes object providing all the arrival and departure times on the best trip.
     */
    public TripTimes getPreviousTrip(int stopIndex, int beforeTime, boolean haveBicycle, 
            RoutingRequest options) {
        Timetable timetable;
        TimetableResolver snapshot = options.rctx.timetableSnapshot; 
        if (snapshot != null)
            timetable = snapshot.resolve(this);
        else
            timetable = scheduledTimetable;
        return timetable.getPreviousTrip(stopIndex, beforeTime, haveBicycle, options);
    }        

    /* --- BEGIN NESTED CLASS --- */
    
    /** 
     * Timetables provide most of the TripPattern functionality. Each TripPattern may possess more 
     * than one Timetable when stop time updates are being applied: one for the scheduled stop times, 
     * one for each snapshot of updated stop times, another for a working buffer of updated stop 
     * times, etc. Timetable is a non-static nested (inner) class, so each Timetable belongs to a 
     * specific TripPattern, whose fields it can access.
     */
    // TODO: Timetable is not large enough that it should probably be split out and have an explicit
    // reference to its owning pattern via a field. However it is super convenient to have access
    // to the trippattern's fields.
    public class Timetable implements Serializable {
        
        private static final long serialVersionUID = 1L;

        /** 
         * The Timetable size (number of TripTimes) at which indexes will be built for all stops. 
         * Below this size, departure and arrival times will be found by linear search. Above this
         * size, it will be possible to use binary search.
         */
        private static final int INDEX_THRESHOLD = 16;

        /** 
         * Contains one TripTimes object for each scheduled trip (even cancelled ones) and possibly
         * additional TripTimes objects for unscheduled trips.
         */
        private final ArrayList<TripTimes> tripTimes;

        /** 
         * If the departures index is null, this timetable has not been indexed: use a linear search. 
         * Unfortunately you really do need 2 indexes, because dwell times for different trips at
         * the same stop may overlap. The indexes always contain the same elements as the main
         * tripTimes List, but are re-sorted at each stop to allow binary searches.
         */
        private TripTimes[][] arrivalsIndex;
        private TripTimes[][] departuresIndex;
        
        /** Construct an empty Timetable. */
        private Timetable() {
            tripTimes = new ArrayList<TripTimes>();
        }
        
        /** 
         * Copy constructor: create an un-indexed Timetable with the same TripTimes as the 
         * specified timetable. 
         */
        private Timetable (Timetable tt) {
            tripTimes = new ArrayList<TripTimes>(tt.tripTimes);
        }
        
        /** 
         * This copy instance method can see the enclosing TripPattern instance, while the copy 
         * constructor does not. The only publicly visible way to make a timetable, and it should
         * probably be protected.
         */
        public Timetable copy() {
            return new Timetable(this);
        }
        
        /**
         * Produces 2D index arrays that are stop-major and sorted, allowing binary search at any 
         * given stop. It is of course inefficient to call this after updating only one or two 
         * trips in a pattern since we can usually get by with swapping only the new trip into the 
         * existing already-sorted lists. But let's see realistically how resource-intensive this 
         * is before optimizing it.
         */
        private void index() {
            int nHops = stops.length - 1;
            arrivalsIndex = new TripTimes[nHops][];
            departuresIndex = new TripTimes[nHops][];
            for (int hop = 0; hop < nHops; hop++) {
                // copy canonical TripTimes List into new arrays
                arrivalsIndex[hop] = tripTimes.toArray(new TripTimes[tripTimes.size()]);
                departuresIndex[hop] = tripTimes.toArray(new TripTimes[tripTimes.size()]);
                // TODO: STOP VS HOP
                Arrays.sort(arrivalsIndex[hop], new TripTimes.ArrivalsComparator(hop));
                Arrays.sort(departuresIndex[hop], new TripTimes.DeparturesComparator(hop));
            }
        }
        
        /** 
         * Get the index of the next trip that departs from the stop at stopIndex at or after the 
         * time afterTime. The haveBicycle parameter must be passed in because we cannot determine 
         * whether the user is in possession of a rented bicycle from the options alone.
         */
        protected TripTimes getNextTrip(int stopIndex, int afterTime, boolean haveBicycle,
                RoutingRequest options) {
            boolean pickup = true;
            int mask = pickup ? MASK_PICKUP : MASK_DROPOFF;
            int shift = pickup ? SHIFT_PICKUP : SHIFT_DROPOFF;
            if ((perStopFlags[stopIndex] & mask) >> shift == NO_PICKUP) {
                return null;
            }
            boolean wheelchair = options.wheelchairAccessible;
            if (wheelchair && (perStopFlags[stopIndex] & FLAG_WHEELCHAIR_ACCESSIBLE) == 0) {
                return null;
            }
            // binary search if this timetable has been indexed
            // TODO: potential optimization: when indexing, check if new sorted trip arrays are the 
            // same as one for previous stop, and reuse them.
            // If they are all the same, trip is FIFO and needs no index (ie tripTimes can be used
            // as index at every stop). 
            if (departuresIndex != null) { 
                // grab the sorted list of TripTimes for this particular stop
                // if (departuresIndex.length == 1) // for optimized FIFO patterns
                //     index = departuresIndex[0];
                // else
                TripTimes[] index = departuresIndex[stopIndex];
                int tripIndex = TripTimes.binarySearchDepartures(index, stopIndex, afterTime); 
                //these appear to actually be hop indexes, which is what the binary search accepts
                while (tripIndex < index.length) {
                    TripTimes tt = index[tripIndex];
                    Trip t = tt.getTrip();
                    if (tripAcceptable(t, haveBicycle, wheelchair) && 
                        !options.bannedTrips.contains(t.getId())) {
                        return tt;
                    }
                    tripIndex += 1;
                }
                return null;
            }
            // no index. fall through to linear search:
            // because trips may change with stoptime updates, we cannot count on them being sorted
            TripTimes bestTrip = null;
            int bestTime = Integer.MAX_VALUE;
            for (int i = 0; i < trips.size(); i++) {
                // grab a reference before tests in case it is swapped out by an update thread
                TripTimes currTrip = tripTimes.get(i); 
                //System.out.println("  trip " + (currTrip.isScheduled() ? "sched" : "non"));
                int currTime = currTrip.getDepartureTime(stopIndex);
                if (currTime >= afterTime && currTime < bestTime && 
                        tripAcceptable(currTrip.getTrip(), haveBicycle, wheelchair) && 
                        ! options.bannedTrips.contains(trips.get(i).getId())) {
                    bestTrip = currTrip;
                    bestTime = currTime;
                }
            }
            return bestTrip;
        }
        
        /** 
         * Get the index of the next trip that arrives at the stop stopIndex at or before the 
         * time afterTime. The haveBicycle parameter must be passed in because we cannot determine 
         * whether the user is in possession of a rented bicycle from the options alone.
         */
        // TODO this could be merged with the departure search, there is lots of duplicate code.
        protected TripTimes getPreviousTrip(int stopIndex, int beforeTime, boolean haveBicycle, 
                RoutingRequest options) {
            boolean pickup = false;
            int mask = pickup ? MASK_PICKUP : MASK_DROPOFF;
            int shift = pickup ? SHIFT_PICKUP : SHIFT_DROPOFF;
            if ((perStopFlags[stopIndex + 1] & mask) >> shift == NO_PICKUP) {
                return null;
            }
            boolean wheelchair = options.wheelchairAccessible;
            if (wheelchair && (perStopFlags[stopIndex + 1] & FLAG_WHEELCHAIR_ACCESSIBLE) == 0) {
                return null;
            }
            // binary search if this timetable has been indexed
            if (arrivalsIndex != null) {
                // search through the sorted list of TripTimes for this particular stop
                TripTimes[] index = arrivalsIndex[stopIndex];
                int tripIndex = TripTimes.binarySearchArrivals(index, stopIndex, beforeTime); 
                //these appear to actually be hop indexes, which is what the binary search accepts
                while (tripIndex >= 0) {
                    TripTimes tt = index[tripIndex];
                    Trip t = tt.getTrip();
                    if (tripAcceptable(t, haveBicycle, wheelchair) && 
                        !options.bannedTrips.contains(t.getId())) {
                        return tt;
                    }
                    tripIndex -= 1;
                }
                return null;
            }
            // no index. fall through to linear search:
            // because trips may change with stoptime updates, we cannot count on them being sorted
            TripTimes bestTrip = null;
            int bestTime = Integer.MIN_VALUE;
            for (int i = 0; i < trips.size(); i++) {
                // grab a reference before tests in case it is swapped out by an update thread
                TripTimes currTrip = tripTimes.get(i); 
                int currTime = currTrip.getArrivalTime(stopIndex);
                if (currTime <= beforeTime && currTime > bestTime && 
                        tripAcceptable(currTrip.getTrip(), haveBicycle, wheelchair) &&
                        ! options.bannedTrips.contains(trips.get(i).getId())) {
                    bestTrip = currTrip;
                    bestTime = currTime;
                }
            }
            return bestTrip;
        }
        
        /** Gets the departure time for a given hop on a given trip */
        public int getDepartureTime(int hop, int trip) {
            return tripTimes.get(trip).getDepartureTime(hop);
        }

        /** Gets the arrival time for a given hop on a given trip */
        public int getArrivalTime(int hop, int trip) {
            return tripTimes.get(trip).getArrivalTime(hop);
        }

        /** Gets the running time after a given stop (i.e. for the given hop) on a given trip */
        public int getRunningTime(int stopIndex, int trip) {
            return tripTimes.get(trip).getRunningTime(stopIndex);
        }

        /** Gets the dwell time at a given stop (i.e. before then given hop) on a given trip */
        public int getDwellTime(int hop, int trip) {
            // the dwell time of a hop is the dwell time *before* that hop.
            return tripTimes.get(trip).getDwellTime(hop);
        }

        /**
         * Finish off a TripPattern once all TripTimes have been added to it. This involves caching
         * lower bounds on the running times and dwell times at each stop, and may perform other
         * actions to compact the data structure such as trimming and deduplicating arrays.
         */
        public void finish() {
            int nHops = stops.length - 1;
            int nTrips = trips.size();
            // TODO: bestRunningTimes is specific to the _updated_ times and should be moved into 
            // the inner class
            bestRunningTimes = new int[nHops];
            boolean nullArrivals = false; // TODO: should scan through triptimes?
            if ( ! nullArrivals) {
                bestDwellTimes = new int[nHops];
                for (int h = 1; h < nHops; ++h) { // dwell time is undefined on first hop
                    bestDwellTimes[h] = Integer.MAX_VALUE;
                    for (int t = 0; t < nTrips; ++t) {
                        int dt = this.getDwellTime(h,  t);
                        if (bestDwellTimes[h] > dt) {
                            bestDwellTimes[h] = dt;
                        }
                    }
                }
            }
            // FIXME: why is incoming running times 1 shorter than departures?
            // because when there are no arrivals array, the last departure is actually used for an arrival 
            for (int h = 0; h < nHops; ++h) {
                bestRunningTimes[h] = Integer.MAX_VALUE;
                for (int t = 0; t < nTrips; ++t) { 
                    int rt = this.getRunningTime(h, t);
                    if (bestRunningTimes[h] > rt) {
                        bestRunningTimes[h] = rt;
                    }
                }
            }
            
            // analyze();
            // compact();
            // index();
            
            // break even list size for linear and binary searches was determined to be around 16
            if (nTrips > INDEX_THRESHOLD) {
                //LOG.debug("indexing pattern with {} trips", nTrips);
                index(); 
            } else {
                arrivalsIndex = null;
                departuresIndex = null;
            }
        }
        
        public class DeparturesIterator implements Iterator<Integer> {

            int nextPosition = 0;

            private int stopIndex;

            public DeparturesIterator(int stopIndex) {
                this.stopIndex = stopIndex;
            }

            @Override
            public boolean hasNext() {
                return nextPosition < trips.size();
            }

            @Override
            public Integer next() {
                return tripTimes.get(nextPosition++).getDepartureTime(stopIndex);
            }

            @Override
            public void remove() {
                throw new UnsupportedOperationException();
            }

        }
        
        /** Gets all the departure times at a given stop (not used in routing) */
        public Iterator<Integer> getDepartureTimes(int stopIndex) {
            return new DeparturesIterator(stopIndex);
        }

        /** @return the index of TripTimes for this Trip(Id) in this particular Timetable */
        public int getTripIndex(AgencyAndId tripId) {
            int ret = 0;
            for (TripTimes tt : tripTimes) {
                // could replace linear search with indexing in stoptime updater, but not necessary
                // at this point since the updater thread is far from pegged.
                if (tt.getTrip().getId().equals(tripId)) 
                    return ret;
                ret += 1;
            }
            return -1;
        }
        
        /** 
         * Not private because it's used when traversing interline dwells, which refer to order
         * in the scheduled trip pattern. 
         */
        public TripTimes getTripTimes(int tripIndex) {
            return tripTimes.get(tripIndex);
        }

        /**
         * Apply the UpdateBlock to the appropriate ScheduledTripTimes from this Timetable. 
         * The existing TripTimes must not be modified directly because they may be shared with 
         * the underlying scheduledTimetable, or other updated Timetables.
         * The StoptimeUpdater performs the protective copying of this Timetable. It is not done in 
         * this update method to avoid repeatedly cloning the same Timetable when several updates 
         * are applied to it at once.
         * @return whether or not the timetable actually changed as a result of this operation
         * (maybe it should do the cloning and return the new timetable to enforce copy-on-write?) 
         */
        public boolean update(UpdateBlock block) {
            try {
                 // Though all timetables have the same trip ordering, some may have extra trips due to 
                 // the dynamic addition of unscheduled trips.
                 // However, we want to apply trip update blocks on top of *scheduled* times 
                int tripIndex = getTripIndex(block.tripId);
                if (tripIndex == -1) {
                    LOG.info("tripId {} not found in pattern.", block.tripId);
                    return false;
                } else {
                    LOG.trace("tripId {} found at index {} (in scheduled timetable)", block.tripId, tripIndex);
                }
                // 'stop' Index as in transit stop (not 'end', not 'hop')
                int stopIndex = block.findUpdateStopIndex(TableTripPattern.this);
                if (stopIndex == UpdateBlock.MATCH_FAILED) {
                    LOG.warn("Unable to match update block to stopIds.");
                    return false;
                }
                TripTimes existingTimes = getTripTimes(tripIndex);
                ScheduledTripTimes scheduledTimes = existingTimes.getScheduledTripTimes();
                TripTimes newTimes = new UpdatedTripTimes(scheduledTimes, block, stopIndex);
                if ( ! newTimes.timesIncreasing()) {
                    LOG.warn("Resulting UpdatedTripTimes has non-increasing times. " +
                             "Falling back on DecayingDelayTripTimes.");
                    LOG.warn(block.toString());
                    LOG.warn(newTimes.toString());
                    int delay = newTimes.getDepartureDelay(stopIndex);
                    // maybe decay should be applied on top of the update (wrap Updated in Decaying), 
                    // starting at the end of the update block
                    newTimes = new DecayingDelayTripTimes(scheduledTimes, stopIndex, delay);
                    LOG.warn(newTimes.toString());
                    if ( ! newTimes.timesIncreasing()) {
                        LOG.error("Even these trip times are non-increasing. Underlying schedule problem?");
                        return false;
                    }
                }
                // Update succeeded, save the new TripTimes back into this Timetable.
                this.tripTimes.set(tripIndex, newTimes);
                return true;
            } catch (Exception e) { // prevent server from dying while debugging
                e.printStackTrace();
                return false;
            }
        }
        
        /**
         * Add a trip to this Timetable. The Timetable must be analyzed, compacted, and indexed
         * any time trips are added, but this is not done automatically because it is time consuming
         * and should only be done once after an entire batch of trips are added.
         * Any new trip that is added is a ScheduledTripTimes. The scheduledTimetable will then 
         * contain only ScheduledTripTimes, and any updated Timetables will contain TripTimes
         * that wrap these ScheduledTripTimes, plus any additional trips as ScheduledTripTimes.
         * Maybe subclass ScheduledTripTimes with an equivalent ExtraTripTimes class to make this 
         * distinction clear.
         */
        public void addTrip(Trip trip, List<StopTime> stopTimes) {
            // TODO: double-check that the stops and pickup/dropoffs are right for this trip
            tripTimes.add(new ScheduledTripTimes(trip, stopTimes));
            trips.add(trip);
        }

        /** 
         * Check that all dwell times at the given stop are zero, which allows removing the dwell edge. 
         */
        boolean allDwellsZero(int hopIndex) {
            for (int t = 0; t < trips.size(); ++t) {
                if (getDwellTime(hopIndex, t) != 0) {
                    return false;
                }
            }
            return true;
        }
                
<<<<<<< HEAD
    } 
    
    /* END nested class Timetable */
=======
    } // END Class Timetable

    public Iterator<Integer> getScheduledDepartureTimes(int stopIndex) {
        return scheduledTimetable.getDepartureTimes(stopIndex);
    }
>>>>>>> 3c55fec0
    
}<|MERGE_RESOLUTION|>--- conflicted
+++ resolved
@@ -163,16 +163,17 @@
     public int getTripIndex(Trip trip) {
         return trips.indexOf(trip);
     }
-    
-    public int getTripIndex(AgencyAndId tripId) {
-        int ret = 0;
-        for (Trip t : trips) {
-            if (t.getId().equals(tripId)) // replace with indexing in stoptime updater?
-                return ret;
-            ret += 1;
-        }
-        return -1;
-    }
+
+// delegate search to scheduled timetable
+//    public int getTripIndex(AgencyAndId tripId) {
+//        int ret = 0;
+//        for (Trip t : trips) {
+//            if (t.getId().equals(tripId)) // replace with indexing in stoptime updater?
+//                return ret;
+//            ret += 1;
+//        }
+//        return -1;
+//    }
     
     private void writeObject(ObjectOutputStream outputStream) throws ClassNotFoundException,
             IOException {
@@ -712,16 +713,10 @@
             return true;
         }
                 
-<<<<<<< HEAD
-    } 
-    
-    /* END nested class Timetable */
-=======
     } // END Class Timetable
 
     public Iterator<Integer> getScheduledDepartureTimes(int stopIndex) {
         return scheduledTimetable.getDepartureTimes(stopIndex);
     }
->>>>>>> 3c55fec0
     
 }