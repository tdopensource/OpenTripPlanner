/* This program is free software: you can redistribute it and/or
 modify it under the terms of the GNU Lesser General Public License
 as published by the Free Software Foundation, either version 3 of
 the License, or (at your option) any later version.

 This program is distributed in the hope that it will be useful,
 but WITHOUT ANY WARRANTY; without even the implied warranty of
 MERCHANTABILITY or FITNESS FOR A PARTICULAR PURPOSE.  See the
 GNU General Public License for more details.

 You should have received a copy of the GNU General Public License
 along with this program.  If not, see <http://www.gnu.org/licenses/>. */
package org.opentripplanner.routing.edgetype;

import org.opentripplanner.routing.graph.AbstractEdge;
import org.opentripplanner.routing.vertextype.OnboardVertex;
import org.opentripplanner.routing.vertextype.PatternStopVertex;
import org.opentripplanner.routing.vertextype.TransitVertex;

/**
 * A superclass for general trip pattern related edges
 * @author novalis
 *
 */
public abstract class PatternEdge extends AbstractEdge {

<<<<<<< HEAD
    private static final long serialVersionUID = 1L;

    public PatternEdge(TransitVertex fromv, TransitVertex tov) {
=======
    protected TableTripPattern pattern;

    private static final long serialVersionUID = 1L;

    public PatternEdge(TransitVertex fromv, TransitVertex tov, TableTripPattern pattern) {
>>>>>>> 738c3d5d
        super(fromv, tov);
    }

    public TableTripPattern getPattern() {
<<<<<<< HEAD
        return ((OnboardVertex)fromv).getTripPattern();
    }

=======
        return pattern;
    }

    public void setPattern(TableTripPattern pattern) {
        this.pattern = pattern;
    }
>>>>>>> 738c3d5d
}<|MERGE_RESOLUTION|>--- conflicted
+++ resolved
@@ -14,7 +14,6 @@
 
 import org.opentripplanner.routing.graph.AbstractEdge;
 import org.opentripplanner.routing.vertextype.OnboardVertex;
-import org.opentripplanner.routing.vertextype.PatternStopVertex;
 import org.opentripplanner.routing.vertextype.TransitVertex;
 
 /**
@@ -24,31 +23,14 @@
  */
 public abstract class PatternEdge extends AbstractEdge {
 
-<<<<<<< HEAD
     private static final long serialVersionUID = 1L;
 
     public PatternEdge(TransitVertex fromv, TransitVertex tov) {
-=======
-    protected TableTripPattern pattern;
-
-    private static final long serialVersionUID = 1L;
-
-    public PatternEdge(TransitVertex fromv, TransitVertex tov, TableTripPattern pattern) {
->>>>>>> 738c3d5d
         super(fromv, tov);
     }
 
     public TableTripPattern getPattern() {
-<<<<<<< HEAD
         return ((OnboardVertex)fromv).getTripPattern();
     }
 
-=======
-        return pattern;
-    }
-
-    public void setPattern(TableTripPattern pattern) {
-        this.pattern = pattern;
-    }
->>>>>>> 738c3d5d
 }