--- conflicted
+++ resolved
@@ -198,21 +198,6 @@
         }
         return true;
     }
-<<<<<<< HEAD
-    
-    /** 
-     * When a routing context is garbage collected, there should be no more references
-     * to the temporary vertices it created. We need to detach its edges from the permanent graph.
-     */
-    @Override public void finalize() {
-        int nRemoved = this.destroy();
-        if (nRemoved > 0) {
-            LOG.warn("Temporary edges were removed during garbage collection. " +
-                     "This is probably because a routing context was not properly destroyed.");
-        }
-    }
-=======
->>>>>>> 551559b3
     
     /** 
      * Tear down this routing context, removing any temporary edges. 
