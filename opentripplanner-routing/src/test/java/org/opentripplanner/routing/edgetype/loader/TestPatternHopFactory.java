/* This program is free software: you can redistribute it and/or
 modify it under the terms of the GNU Lesser General Public License
 as published by the Free Software Foundation, either version 3 of
 the License, or (at your option) any later version.

 This program is distributed in the hope that it will be useful,
 but WITHOUT ANY WARRANTY; without even the implied warranty of
 MERCHANTABILITY or FITNESS FOR A PARTICULAR PURPOSE.  See the
 GNU General Public License for more details.

 You should have received a copy of the GNU General Public License
 along with this program.  If not, see <http://www.gnu.org/licenses/>. */

package org.opentripplanner.routing.edgetype.loader;

import static org.opentripplanner.common.IterableLibrary.filter;

import java.io.File;
import java.util.Calendar;
import java.util.GregorianCalendar;
import java.util.TimeZone;

import junit.framework.TestCase;

import org.onebusaway.gtfs.model.calendar.CalendarServiceData;
import org.opentripplanner.ConstantsForTests;
import org.opentripplanner.common.geometry.GeometryUtils;
import org.opentripplanner.gtfs.GtfsContext;
import org.opentripplanner.gtfs.GtfsLibrary;
import org.opentripplanner.routing.algorithm.GenericAStar;
import org.opentripplanner.routing.core.OptimizeType;
import org.opentripplanner.routing.core.State;
import org.opentripplanner.routing.core.TransferTable;
import org.opentripplanner.routing.core.TraverseModeSet;
import org.opentripplanner.routing.core.TraverseOptions;
import org.opentripplanner.routing.edgetype.Alight;
import org.opentripplanner.routing.graph.Edge;
import org.opentripplanner.routing.edgetype.PatternAlight;
import org.opentripplanner.routing.edgetype.PatternBoard;
import org.opentripplanner.routing.edgetype.PatternDwell;
import org.opentripplanner.routing.edgetype.PatternHop;
import org.opentripplanner.routing.edgetype.SimpleEdge;
import org.opentripplanner.routing.edgetype.StreetTransitLink;
import org.opentripplanner.routing.edgetype.TurnEdge;
import org.opentripplanner.routing.edgetype.factory.GTFSPatternHopFactory;
import org.opentripplanner.routing.graph.Graph;
import org.opentripplanner.routing.graph.Vertex;
import org.opentripplanner.routing.spt.GraphPath;
import org.opentripplanner.routing.spt.ShortestPathTree;
import org.opentripplanner.routing.vertextype.TurnVertex;
import org.opentripplanner.routing.vertextype.TransitStop;
import org.opentripplanner.util.TestUtils;

import com.vividsolutions.jts.geom.Geometry;

public class TestPatternHopFactory extends TestCase {

    private Graph graph;
    private GenericAStar aStar = new GenericAStar();
    private GtfsContext context;

    public void setUp() throws Exception {

        context = GtfsLibrary.readGtfs(new File(ConstantsForTests.FAKE_GTFS));
        graph = new Graph();

        GTFSPatternHopFactory factory = new GTFSPatternHopFactory(context);
        factory.run(graph);
        graph.putService(CalendarServiceData.class, GtfsLibrary.createCalendarServiceData(context.getDao()));
        
        String[] stops = {"agency_A", "agency_B", "agency_C", "agency_D", "agency_E"};
        for (int i = 0; i < stops.length; ++i) {
            TransitStop stop = (TransitStop) (graph.getVertex(stops[i]));
            
            TurnVertex front = new TurnVertex(graph, "near_" + stop.getStopId(), GeometryUtils.makeLineString(stop.getX() + 0.0001, stop.getY() + 0.0001, stop.getX() - 0.0001, stop.getY() - 0.0001), "near " + stop.getStopId(), 100, false, null);
            TurnVertex back =  new TurnVertex(graph, "near_" + stop.getStopId(), GeometryUtils.makeLineString(stop.getX() - 0.0001, stop.getY() - 0.0001, stop.getX() + 0.0001, stop.getY() + 0.0001), "near " + stop.getStopId(), 100, true, null);
            
            TurnEdge street1 = new TurnEdge(front, back);
            TurnEdge street2 = new TurnEdge(back, front);
        }

        NetworkLinker nl = new NetworkLinker(graph);
        nl.createLinkage();
    }

    public void testBoardAlight() throws Exception {
        Vertex stop_a_depart = graph.getVertex("agency_A_depart");
        Vertex stop_b_depart = graph.getVertex("agency_B_depart");
        
        assertEquals(1, stop_a_depart.getDegreeOut());
        assertEquals(3, stop_b_depart.getDegreeOut());

        for (Edge e : stop_a_depart.getOutgoing()) {
            assertTrue(e instanceof PatternBoard);
        }
        
        PatternBoard pb = (PatternBoard) stop_a_depart.getOutgoing().iterator().next();
        Vertex journey_a_1 = pb.getToVertex();

        assertEquals(1, journey_a_1.getDegreeIn());

        for (Edge e : journey_a_1.getOutgoing()) {
            if (e.getToVertex() instanceof TransitStop) {
                assertEquals(Alight.class, e.getClass());
            } else {
                assertEquals(PatternHop.class, e.getClass());
            }
        }
    }

    public void testRouting() throws Exception {

        Vertex stop_a = graph.getVertex("agency_A");
        Vertex stop_b = graph.getVertex("agency_B");
        Vertex stop_c = graph.getVertex("agency_C");
        Vertex stop_d = graph.getVertex("agency_D");
        Vertex stop_e = graph.getVertex("agency_E");

        TraverseOptions options = new TraverseOptions();
        // test feed is designed for instantaneous transfers
        options.minTransferTime = 0;

        long startTime = TestUtils.dateInSeconds("America/New_York", 2009, 8, 7, 0, 0, 0);
        options.dateTime = startTime;

        ShortestPathTree spt;
        GraphPath path;

        // A to B
        options.setRoutingContext(graph, stop_a, stop_b);
        spt = aStar.getShortestPathTree(options);

        path = spt.getPath(stop_b, false);
        assertNotNull(path);
        assertEquals(6, path.states.size());

        // A to C
        options.setRoutingContext(graph, stop_a, stop_c);
        spt = aStar.getShortestPathTree(options);

        path = spt.getPath(stop_c, false);
        assertNotNull(path);
        assertEquals(8, path.states.size());

        // A to D (change at C)
        options.setRoutingContext(graph, stop_a, stop_d);
        spt = aStar.getShortestPathTree(options);

        path = spt.getPath(stop_d, false);
        assertNotNull(path);
        // there are two paths of different lengths 
        // both arrive at 40 minutes after midnight
        //assertTrue(path.states.size() == 13);
        long endTime = startTime + 40 * 60;
        assertEquals(endTime, path.getEndTime());

        //A to E (change at C)
        options.setRoutingContext(graph, stop_a, stop_e);
        spt = aStar.getShortestPathTree(options);
        path = spt.getPath(stop_e, false);
        assertNotNull(path);
        assertTrue(path.states.size() == 14);
        endTime = startTime + 70 * 60;
        assertEquals(endTime, path.getEndTime());
    }

    /**
     * Test that useless dwell edges are in fact removed.
     */
    public void testDwellSimplification() {
        Vertex stop_f = graph.getVertex("agency_F_depart");
        Vertex stop_h = graph.getVertex("agency_H_arrive");

        TraverseOptions options = new TraverseOptions();
        options.dateTime = TestUtils.dateInSeconds("America/New_York", 2009, 8, 18, 5, 0, 0);
        options.setRoutingContext(graph, stop_f, stop_h);

        ShortestPathTree spt = aStar.getShortestPathTree(options);
        GraphPath path = spt.getPath(stop_h, false);
        assertNotNull(path);
        assertEquals(5, path.states.size());
    }

    public void testRoutingOverMidnight() throws Exception {
        // this route only runs on weekdays
        Vertex stop_g = graph.getVertex("agency_G_depart");
        Vertex stop_h = graph.getVertex("agency_H_arrive");

        ShortestPathTree spt;
        GraphPath path;
        TraverseOptions options = new TraverseOptions();

        // Friday evening
        options.dateTime = TestUtils.dateInSeconds("America/New_York", 2009, 8, 18, 23, 20, 0); 
        options.setRoutingContext(graph, stop_g, stop_h);
        spt = aStar.getShortestPathTree(options);

        path = spt.getPath(stop_h, false);
        assertNotNull(path);
        assertEquals(4, path.states.size());

        // Saturday morning
        long startTime = TestUtils.dateInSeconds("America/New_York", 2009, 8, 19, 0, 5, 0);
        options.dateTime = startTime;
        options.setRoutingContext(graph, stop_g.getLabel(), stop_h.getLabel());
        spt = aStar.getShortestPathTree(options);

        path = spt.getPath(stop_h, false);
        assertNotNull(path);
        assertEquals(4, path.states.size());
        long endTime = path.getEndTime();
        assertTrue(endTime < startTime + 60 * 60);
    }

    public PatternHop getHopOut(Vertex v) {
        for (PatternBoard e : filter(v.getOutgoing(), PatternBoard.class)) {
            for (PatternHop f : filter(e.getToVertex().getOutgoing(), PatternHop.class)) {
                return f;
            }
        }
        return null;
    }

    public void testShapeByLocation() throws Exception {
        Vertex stop_g = graph.getVertex("agency_G_depart");
        PatternHop hop = getHopOut(stop_g);
        Geometry geometry = hop.getGeometry();
        assertTrue(geometry.getLength() > 1.0);

        Vertex stop_a = graph.getVertex("agency_A_depart");
        hop = getHopOut(stop_a);
        geometry = hop.getGeometry();
        assertTrue(geometry.getLength() > 0.009999);
        assertTrue(geometry.getLength() < 0.010001);

    }

    public void testShapeByDistance() throws Exception {
        Vertex stop_i = graph.getVertex("agency_I_depart");
        PatternHop hop = getHopOut(stop_i);
        Geometry geometry = hop.getGeometry();
        assertTrue(geometry.getLength() > 1.0);
        assertTrue(geometry.getLength() < 2.0);
    }

    public void testPickupDropoff() throws Exception {
        Vertex stop_o = graph.getVertex("agency_O_depart");
        Vertex stop_p = graph.getVertex("agency_P");
        int i = 0;
        for (@SuppressWarnings("unused") Edge e: stop_o.getOutgoing()) {
            ++i;
        }
        assertTrue(i == 3);

        long startTime = TestUtils.dateInSeconds("America/New_York", 2009, 8, 19, 12, 0, 0);
        TraverseOptions options = new TraverseOptions();
        options.dateTime = startTime;
        options.setRoutingContext(graph, stop_o, stop_p);
        ShortestPathTree spt = aStar.getShortestPathTree(options);
        GraphPath path = spt.getPath(stop_p, false);
        assertNotNull(path);
        long endTime = TestUtils.dateInSeconds("America/New_York", 2009, 8, 19, 12, 10, 0);
        assertEquals(endTime, path.getEndTime());

        startTime = TestUtils.dateInSeconds("America/New_York", 2009, 8, 19, 12, 0, 1);
        options.dateTime = startTime;
        options.setRoutingContext(graph, stop_o, stop_p);
        spt = aStar.getShortestPathTree(options);
        path = spt.getPath(stop_p, false);
        assertNotNull(path);
        endTime =  TestUtils.dateInSeconds("America/New_York", 2009, 8, 19, 15, 10, 0);
        assertEquals(endTime, path.getEndTime());
    }

    public void testTransfers() throws Exception {
        TransferTable transferTable = graph.getTransferTable();
        assertTrue(transferTable.hasPreferredTransfers());
        assertTrue(transferTable.getTransferTime(graph.getVertex("agency_K_arrive"), 
                graph.getVertex("agency_N_depart")) == TransferTable.PREFERRED_TRANSFER);
        
        Vertex e_arrive = graph.getVertex("agency_E_arrive");
        Vertex f_depart = graph.getVertex("agency_F_depart");
        Edge edge = new SimpleEdge(e_arrive, f_depart, 10000, 10000);
        
        long startTime = TestUtils.dateInSeconds("America/New_York", 2009, 8, 18, 0, 50, 0);
        Vertex stop_b = graph.getVertex("agency_B_depart");
        Vertex stop_g = graph.getVertex("agency_G_arrive");
        TraverseOptions options = new TraverseOptions();
        options.dateTime = startTime;
        options.setRoutingContext(graph, stop_b, stop_g);
        ShortestPathTree spt = aStar.getShortestPathTree(options);
        
        GraphPath path = spt.getPath(stop_g, false);
        assertNotNull(path);
        
        assertTrue("expected to use much later trip due to min transfer time", path.getEndTime() - startTime > 4.5 * 60 * 60);
        
        /* cleanup */
        e_arrive.removeOutgoing(edge);
        f_depart.removeIncoming(edge);
    }

    public void testInterlining() throws Exception {
        Vertex stop_i = graph.getVertex("agency_I_depart");
        Vertex stop_k = graph.getVertex("agency_K_arrive");

        long startTime = TestUtils.dateInSeconds("America/New_York", 2009, 8, 19, 12, 0, 0);
        TraverseOptions options = new TraverseOptions();
        options.dateTime = startTime;
        options.setRoutingContext(graph, stop_i, stop_k);
        ShortestPathTree spt = aStar.getShortestPathTree(options);
        
        GraphPath path = spt.getPath(stop_k, false);
        int num_alights = 0;
        for (State s : path.states) {
            if (s.getBackEdge() instanceof PatternAlight || s.getBackEdge() instanceof Alight) {
                num_alights += 1;
            }
            if (s.getBackEdge() instanceof PatternDwell) {
                assertEquals(10 * 60, s.getTimeDeltaSec());
            }
        }
        assertEquals(1, num_alights);
        
        options.setArriveBy(true);
        options.setRoutingContext(graph, stop_i, stop_k);
        spt = aStar.getShortestPathTree(options);
        path = spt.getPath(stop_i, false);
//        path.reverse();
        num_alights = 0;
        for (State s : path.states) {
            if (s.getBackEdge()instanceof PatternAlight || s.getBackEdge() instanceof Alight) {
                num_alights += 1;
            }
            if (s.getBackEdge() instanceof PatternDwell) {
                assertEquals(10 * 60, s.getTimeDeltaSec());
            }
        }
        assertEquals(1, num_alights);
    }
    
    public void testTraverseMode() throws Exception {
        Vertex stop_a = graph.getVertex("agency_A_depart");
        Vertex stop_b = graph.getVertex("agency_B_arrive");

        ShortestPathTree spt;

        TraverseOptions options = new TraverseOptions();
        options.setModes(new TraverseModeSet("TRAINISH"));
        options.dateTime = TestUtils.dateInSeconds("America/New_York", 2009, 8, 0, 0, 0, 0);
        options.setRoutingContext(graph, stop_a, stop_b);
        spt = aStar.getShortestPathTree(options );

        //a to b is bus only
        assertNull(spt.getPath(stop_b, false));
        
        options.setModes(new TraverseModeSet("TRAINISH,BUSISH"));
        spt = aStar.getShortestPathTree(options);

        assertNotNull(spt.getPath(stop_b, false));
    }
    
    public void testTimelessStops() throws Exception {
        Vertex stop_d = graph.getVertex("agency_D");
        Vertex stop_c = graph.getVertex("agency_C");
        TraverseOptions options = new TraverseOptions();
        options.dateTime = TestUtils.dateInSeconds("America/New_York", 2009, 8, 1, 10, 0, 0);
        options.setRoutingContext(graph, stop_d, stop_c);
        ShortestPathTree spt = aStar.getShortestPathTree(options);

        GraphPath path = spt.getPath(stop_c, false);
        assertNotNull(path);
        assertEquals(TestUtils.dateInSeconds("America/New_York", 2009, 8, 1, 11, 0, 0), path.getEndTime());
    }

    public void testTripBikesAllowed() throws Exception {
        Vertex stop_a = graph.getVertex("agency_A");
        Vertex stop_b = graph.getVertex("agency_B");
        Vertex stop_c = graph.getVertex("agency_C");
        Vertex stop_d = graph.getVertex("agency_D");

<<<<<<< HEAD
        TraverseOptions options = new TraverseOptions();
=======
        TraverseOptions options = new TraverseOptions(context);
        options.getModes().setWalk(false);
>>>>>>> c5b837ef
        options.getModes().setBicycle(true);
        options.getModes().setTransit(true);
        options.dateTime = TestUtils.dateInSeconds("America/New_York", 2009, 8, 18, 0, 0, 0);
        options.setRoutingContext(graph, stop_a, stop_b);

        ShortestPathTree spt;
        GraphPath path;

        // route: bikes allowed, trip: no value
        spt = aStar.getShortestPathTree(options);

        path = spt.getPath(stop_b, false);
        assertNotNull(path);

        // route: bikes allowed, trip: bikes not allowed
        options.setRoutingContext(graph, stop_d, stop_c);
        spt = aStar.getShortestPathTree(options);

        path = spt.getPath(stop_c, false);
        assertNull(path);

        // route: bikes not allowed, trip: bikes allowed
        options.setRoutingContext(graph, stop_c, stop_d);
        spt = aStar.getShortestPathTree(options);

        path = spt.getPath(stop_d, false);
        assertNotNull(path);
    }

    public void testWheelchairAccessible() throws Exception {
        Vertex near_a = graph.getVertex("near_agency_A");
        Vertex near_b = graph.getVertex("near_agency_B");
        Vertex near_c = graph.getVertex("near_agency_C");

        Vertex stop_d = graph.getVertex("agency_D");
        Vertex split_d = null;
        for (StreetTransitLink e : filter(stop_d.getOutgoing(), StreetTransitLink.class)) {
            split_d = e.getToVertex();
        }
        
        TraverseOptions options = new TraverseOptions();
        options.wheelchairAccessible = true;
        options.dateTime = TestUtils.dateInSeconds("America/New_York", 2009, 8, 18, 0, 0, 0);

        ShortestPathTree spt;
        GraphPath path;

        // stop B is accessible, so there should be a path.
        options.setRoutingContext(graph, near_a, near_b);
        spt = aStar.getShortestPathTree(options);

        path = spt.getPath(near_b, false);
        assertNotNull(path);

        // stop C is not accessible, so there should be no path.
        options.setRoutingContext(graph, near_a, near_c);
        spt = aStar.getShortestPathTree(options);

        path = spt.getPath(near_c, false);
        assertNull(path);

        // from stop A to stop D would normally be trip 1.1 to trip 2.1, arriving at 00:30. But trip
        // 2 is not accessible, so we'll do 1.1 to 3.1, arriving at 01:00
        GregorianCalendar time = new GregorianCalendar(2009, 8, 18, 0, 0, 0);
        time.setTimeZone(TimeZone.getTimeZone("America/New_York"));
        options.dateTime = TestUtils.toSeconds(time);
        options.setRoutingContext(graph, near_a, split_d);
        spt = aStar.getShortestPathTree(options);
        
        time.add(Calendar.HOUR, 1);
        time.add(Calendar.SECOND, 1); //for the StreetTransitLink
        path = spt.getPath(split_d, false);
        assertNotNull(path);
        assertEquals(TestUtils.toSeconds(time), path.getEndTime());
    }

    public void testRunForTrain() {
        /** This is the notorious Byrd bug: we're going from Q to T at 8:30.  
         *  There's a trip from S to T at 8:50 and a second one at 9:50.  
         *  To get to S by 8:50, we need to take trip 12.1 from Q to R, and 13.1
         *  from R to S.  If we take the direct-but-slower 11.1, we'll miss
         *  the 8:50 and have to catch the 9:50.
         */
        Vertex destination = graph.getVertex("agency_T");
        TraverseOptions options = new TraverseOptions();
        // test is designed such that transfers must be instantaneous
        options.minTransferTime = 0; 
        GregorianCalendar startTime = new GregorianCalendar(2009, 11, 2, 8, 30, 0);
        startTime.setTimeZone(TimeZone.getTimeZone("America/New_York"));
        options.dateTime = TestUtils.toSeconds(startTime);
        options.setRoutingContext(graph, "agency_Q", destination.getLabel());
        ShortestPathTree spt = aStar.getShortestPathTree(options);
        GraphPath path = spt.getPath(destination, false);

        // TODO this is wrong (milliseconds)
//        long endTime = path.getEndTime();
//        Calendar c = new GregorianCalendar();
//        c.setTimeInMillis(endTime);
//        assertTrue(endTime - startTime.getTimeInMillis() < 7200);
    }

    public void testFrequencies() {
        Vertex stop_u = graph.getVertex("agency_U_depart");
        Vertex stop_v = graph.getVertex("agency_V_arrive");

        ShortestPathTree spt;
        GraphPath path;

        TraverseOptions options = new TraverseOptions();
        options.setModes(new TraverseModeSet("TRANSIT"));
        options.dateTime = TestUtils.dateInSeconds("America/New_York", 2009, 8, 7, 0, 0, 0);
        options.setRoutingContext(graph, stop_u, stop_v);
        
        // U to V - original stop times - shouldn't be used
        spt = aStar.getShortestPathTree(options);
        path = spt.getPath(stop_v, false);
        assertNotNull(path);
        assertEquals(4, path.states.size());
        long endTime = TestUtils.dateInSeconds("America/New_York", 2009, 8, 7, 6, 40, 0);
        assertEquals(endTime, path.getEndTime());

        // U to V - first frequency
        options.dateTime = TestUtils.dateInSeconds("America/New_York", 2009, 8, 7, 7, 0, 0);
        options.setRoutingContext(graph, stop_u, stop_v);
        spt = aStar.getShortestPathTree(options);
        path = spt.getPath(stop_v, false);
        assertNotNull(path);
        assertEquals(4, path.states.size());
        endTime = TestUtils.dateInSeconds("America/New_York", 2009, 8, 7, 7, 40, 0);
        assertEquals(endTime, path.getEndTime());

        // U to V - second frequency
        options.dateTime = TestUtils.dateInSeconds("America/New_York", 2009, 8, 7, 14, 0, 0);
        options.setRoutingContext(graph, stop_u, stop_v);
        spt = aStar.getShortestPathTree(options);
        path = spt.getPath(stop_v, false);
        assertNotNull(path);
        assertEquals(4, path.states.size());
        endTime = TestUtils.dateInSeconds("America/New_York", 2009, 8, 7, 14, 40, 0);
        assertEquals(endTime, path.getEndTime());
    }
    
    public void testFewestTransfers() {
        Vertex stop_c = graph.getVertex("agency_C");
        Vertex stop_d = graph.getVertex("agency_D");
        TraverseOptions options = new TraverseOptions();
        options.optimize = OptimizeType.QUICK;
        options.dateTime = TestUtils.dateInSeconds("America/New_York", 2009, 8, 1, 16, 0, 0);
        options.setRoutingContext(graph, stop_c, stop_d);  
                
        ShortestPathTree spt = aStar.getShortestPathTree(options);

        //when optimizing for speed, take the fast two-bus path
        GraphPath path = spt.getPath(stop_d, false);
        assertNotNull(path);
        assertEquals(TestUtils.dateInSeconds("America/New_York", 2009, 8, 1, 16, 20, 0), path.getEndTime());
        
        //when optimizing for fewest transfers, take the slow one-bus path
        options.transferPenalty = 1800;
        spt = aStar.getShortestPathTree(options);

        path = spt.getPath(stop_d, false);
        assertNotNull(path);
        assertEquals(TestUtils.dateInSeconds("America/New_York", 2009, 8, 1, 16, 50, 0), path.getEndTime());

    }

    public void testPathways() throws Exception {

        Vertex entrance = graph.getVertex("agency_entrance_a");
        assertNotNull(entrance);
        Vertex stop = graph.getVertex("agency_A");
        assertNotNull(stop);

        TraverseOptions options = new TraverseOptions();
        options.dateTime = TestUtils.dateInSeconds("America/New_York", 2009, 8, 1, 16, 0, 0); 
        options.setRoutingContext(graph, entrance, stop);
        ShortestPathTree spt = aStar.getShortestPathTree(options);
        
        GraphPath path = spt.getPath(stop, false);
        assertNotNull(path);
        assertEquals(TestUtils.dateInSeconds("America/New_York", 2009, 8, 1, 16, 0, 34), path.getEndTime());
    }
}<|MERGE_RESOLUTION|>--- conflicted
+++ resolved
@@ -379,12 +379,8 @@
         Vertex stop_c = graph.getVertex("agency_C");
         Vertex stop_d = graph.getVertex("agency_D");
 
-<<<<<<< HEAD
-        TraverseOptions options = new TraverseOptions();
-=======
-        TraverseOptions options = new TraverseOptions(context);
+        TraverseOptions options = new TraverseOptions();
         options.getModes().setWalk(false);
->>>>>>> c5b837ef
         options.getModes().setBicycle(true);
         options.getModes().setTransit(true);
         options.dateTime = TestUtils.dateInSeconds("America/New_York", 2009, 8, 18, 0, 0, 0);
