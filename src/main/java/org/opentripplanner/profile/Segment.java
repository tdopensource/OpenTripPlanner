--- conflicted
+++ resolved
@@ -56,19 +56,11 @@
     public String endTime;
 
     public Segment (Ride ride) {
-<<<<<<< HEAD
-        Route route = ride.patternRides.get(0).pattern.getRoute();
+        Route route = ride.patternRides.get(0).pattern.route;
         from = ride.from.id;
         to = ride.to.id;
         fromName = ride.from.name;
         toName = ride.to.name;
-=======
-        Route route = ride.patternRides.get(0).pattern.route;
-        from = ride.from.getId();
-        to = ride.to.getId();
-        fromName = ride.from.getName();
-        toName = ride.to.getName();
->>>>>>> 04e1d813
         rideStats = ride.rideStats;
         Set<Route> routes = Sets.newHashSet();
         //LOG.info(" Ride fom {} to {}", ride.from.id, ride.to.id);
