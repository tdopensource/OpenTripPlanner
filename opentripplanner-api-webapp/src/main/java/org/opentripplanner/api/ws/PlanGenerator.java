/* This program is free software: you can redistribute it and/or
 modify it under the terms of the GNU Lesser General Public License
 as published by the Free Software Foundation, either version 3 of
 the License, or (props, at your option) any later version.

 This program is distributed in the hope that it will be useful,
 but WITHOUT ANY WARRANTY; without even the implied warranty of
 MERCHANTABILITY or FITNESS FOR A PARTICULAR PURPOSE.  See the
 GNU General Public License for more details.

 You should have received a copy of the GNU General Public License
 along with this program.  If not, see <http://www.gnu.org/licenses/>. */

package org.opentripplanner.api.ws;

import java.util.ArrayList;
import java.util.Calendar;
import java.util.GregorianCalendar;
import java.util.List;
import java.util.Set;
import java.util.TimeZone;

import org.onebusaway.gtfs.model.Agency;
import org.onebusaway.gtfs.model.Trip;
import org.onebusaway.gtfs.model.calendar.CalendarServiceData;
import org.opentripplanner.api.model.Itinerary;
import org.opentripplanner.api.model.Leg;
import org.opentripplanner.api.model.Place;
import org.opentripplanner.api.model.RelativeDirection;
import org.opentripplanner.api.model.TripPlan;
import org.opentripplanner.api.model.WalkStep;
import org.opentripplanner.common.geometry.DirectionUtils;
import org.opentripplanner.common.geometry.GeometryUtils;
import org.opentripplanner.common.geometry.PackedCoordinateSequence;
import org.opentripplanner.common.model.P2;
import org.opentripplanner.routing.core.RoutingContext;
import org.opentripplanner.routing.core.RoutingRequest;
import org.opentripplanner.routing.core.State;
import org.opentripplanner.routing.core.TraverseMode;
import org.opentripplanner.routing.edgetype.DwellEdge;
import org.opentripplanner.routing.edgetype.EdgeWithElevation;
import org.opentripplanner.routing.edgetype.ElevatorAlightEdge;
import org.opentripplanner.routing.edgetype.ElevatorBoardEdge;
import org.opentripplanner.routing.edgetype.ElevatorEdge;
import org.opentripplanner.routing.edgetype.FreeEdge;
import org.opentripplanner.routing.edgetype.HopEdge;
import org.opentripplanner.routing.edgetype.LegSwitchingEdge;
import org.opentripplanner.routing.edgetype.PlainStreetEdge;
import org.opentripplanner.routing.edgetype.PreAlightEdge;
import org.opentripplanner.routing.edgetype.PreBoardEdge;
import org.opentripplanner.routing.edgetype.StreetEdge;
import org.opentripplanner.routing.error.PathNotFoundException;
import org.opentripplanner.routing.error.TrivialPathException;
import org.opentripplanner.routing.error.VertexNotFoundException;
import org.opentripplanner.routing.graph.Edge;
import org.opentripplanner.routing.graph.Graph;
import org.opentripplanner.routing.graph.Vertex;
import org.opentripplanner.routing.patch.Alert;
import org.opentripplanner.routing.services.FareService;
import org.opentripplanner.routing.services.GraphService;
import org.opentripplanner.routing.services.PathService;
import org.opentripplanner.routing.services.TransitIndexService;
import org.opentripplanner.routing.spt.GraphPath;
import org.opentripplanner.routing.vertextype.TransitVertex;
import org.opentripplanner.util.PolylineEncoder;
import org.slf4j.Logger;
import org.slf4j.LoggerFactory;
import org.springframework.beans.factory.annotation.Autowired;
import org.springframework.context.annotation.Scope;
import org.springframework.stereotype.Service;

import com.vividsolutions.jts.geom.Coordinate;
import com.vividsolutions.jts.geom.Geometry;

@Service @Scope("singleton")
public class PlanGenerator {

    private static final Logger LOG = LoggerFactory.getLogger(PlanGenerator.class);

    private static final double MAX_ZAG_DISTANCE = 30;

    @Autowired public PathService pathService;
    @Autowired GraphService graphService;
    
    /** Generates a TripPlan from a Request */
    public TripPlan generate(RoutingRequest options) {

        // TODO: this seems to only check the endpoints, which are usually auto-generated
        //if ( ! options.isAccessible())
        //    throw new LocationNotAccessible();

        /* try to plan the trip */
        List<GraphPath> paths = null;
        boolean tooSloped = false;
        try {
            paths = pathService.getPaths(options);
            if (paths == null && options.isWheelchairAccessible()) {
                // There are no paths that meet the user's slope restrictions.
                // Try again without slope restrictions (and warn user).
                options.maxSlope = Double.MAX_VALUE;
                paths = pathService.getPaths(options);
                tooSloped = true;
            }
        } catch (VertexNotFoundException e) {
            LOG.info("Vertex not found: " + options.getFrom() + " : " + options.getTo(), e);
            throw e;
        }

        if (paths == null || paths.size() == 0) {
            LOG.info("Path not found: " + options.getFrom() + " : " + options.getTo());
            throw new PathNotFoundException();
        }

        TripPlan plan = generatePlan(paths, options);
        if (plan != null) {
            for (Itinerary i : plan.itinerary) {
                i.tooSloped = tooSloped;
                /* fix up from/to on first/last legs */
                if (i.legs.size() == 0) {
                    LOG.warn("itinerary has no legs");
                    continue;
                }
                Leg firstLeg = i.legs.get(0);
                firstLeg.from.orig = options.getFromName();
                Leg lastLeg = i.legs.get(i.legs.size() - 1);
                lastLeg.to.orig = options.getToName();
            }
        }

        return plan;
    }

    /**
     * Generates a TripPlan from a set of paths
     */
    public TripPlan generatePlan(List<GraphPath> paths, RoutingRequest request) {

        GraphPath exemplar = paths.get(0);
        Vertex tripStartVertex = exemplar.getStartVertex();
        Vertex tripEndVertex = exemplar.getEndVertex();
        String startName = tripStartVertex.getName();
        String endName = tripEndVertex.getName();

        // Use vertex labels if they don't have names
        if (startName == null) {
            startName = tripStartVertex.getLabel();
        }
        if (endName == null) {
            endName = tripEndVertex.getLabel();
        }
        Place from = new Place(tripStartVertex.getX(), tripStartVertex.getY(), startName);
        Place to = new Place(tripEndVertex.getX(), tripEndVertex.getY(), endName);

        TripPlan plan = new TripPlan(from, to, request.getDateTime());

        for (GraphPath path : paths) {
            Itinerary itinerary = generateItinerary(path, request.isShowIntermediateStops());
            plan.addItinerary(itinerary);
        }
        return plan;
    }

    /**
     * Generate an itinerary from a @{link GraphPath}. The algorithm here is to walk over each state
     * in the graph path, accumulating geometry, time, and length data from the incoming edge. When
     * the incoming edge and outgoing edge have different modes (or when a vehicle changes names due
     * to interlining) a new leg is generated. Street legs undergo an additional processing step to
     * generate turn-by-turn directions.
     * 
     * @param path
     * @param showIntermediateStops whether intermediate stops are included in the generated
     *        itinerary
     * @return itinerary
     */
    private Itinerary generateItinerary(GraphPath path, boolean showIntermediateStops) {
        Graph graph = path.getRoutingContext().graph;
        TransitIndexService transitIndex = graph.getService(TransitIndexService.class);

        Itinerary itinerary = makeEmptyItinerary(path);
        Set<Alert> postponedAlerts = null;
        Leg leg = null;
        CoordinateArrayListSequence coordinates = new CoordinateArrayListSequence();
        double previousElevation = Double.MAX_VALUE;
        int startWalk = -1;
        int i = -1;
        boolean foldingElevatorLegIntoCycleLeg = false;
        PlanGenState pgstate = PlanGenState.START;
        String nextName = null;
        for (State state : path.states) {
            i += 1;
            Edge backEdge = state.getBackEdge();
            if (backEdge == null) {
                continue;
            }

// debug: push vehicle late status out to UI
//            if (backEdge instanceof PatternHop) {
//                TripTimes tt = state.getTripTimes();
//                int hop = ((PatternHop)backEdge).stopIndex;
//                LOG.info("{} {}", tt.getTrip().toString(), hop);
//                if ( ! tt.isScheduled()) {
//                    int delay = tt.getDepartureDelay(hop);
//                    String d = "on time";
//                    if (Math.abs(delay) > 10) {
//                        d = String.format("%2.1f min %s", delay / 60.0, 
//                                (delay < 0) ? "early" : "late");
//                    }
//                    d = "Using real-time delay information: ".concat(d);
//                    leg.addAlert(Alert.createSimpleAlerts(d));
//                    LOG.info(d);
//                } 
//                else {
//                    leg.addAlert(Alert.createSimpleAlerts("Using published timetables."));
//                    LOG.info("sched");
//                }
//            }

            TraverseMode mode = state.getBackMode();
            if (mode != null) {
                long dt = state.getAbsTimeDeltaSec();
                if (mode == TraverseMode.BOARDING || mode == TraverseMode.ALIGHTING
                        || mode == TraverseMode.STL) {
                    itinerary.waitingTime += dt;
                } else if (mode.isOnStreetNonTransit()) {
                    itinerary.walkDistance += backEdge.getDistance();
                    itinerary.walkTime += dt;
                } else if (mode.isTransit()) {
                    itinerary.transitTime += dt;
                }
            }

            if (backEdge instanceof FreeEdge) {
                if (backEdge instanceof PreBoardEdge) {
                    // Add boarding alerts to the next leg
                    postponedAlerts = state.getBackAlerts();
                } else if (backEdge instanceof PreAlightEdge) {
                    // Add alighting alerts to the previous leg
                    addNotesToLeg(itinerary.legs.get(itinerary.legs.size() - 1), state.getBackAlerts());
                }
                continue;
            }

            if (backEdge instanceof EdgeWithElevation) {
                PackedCoordinateSequence profile = ((EdgeWithElevation) backEdge)
                        .getElevationProfile();
                previousElevation = applyElevation(profile, itinerary, previousElevation);
            }

            switch (pgstate) {
            case START:
                if (mode == TraverseMode.WALK) {
                    pgstate = PlanGenState.WALK;
                    leg = makeLeg(itinerary, state);
                    leg.from.orig = nextName;
                    startWalk = i;
                } else if (mode == TraverseMode.BICYCLE) {
                    pgstate = PlanGenState.BICYCLE;
                    leg = makeLeg(itinerary, state);
                    leg.from.orig = nextName;
                    startWalk = i;
                } else if (mode == TraverseMode.CAR) {
                    pgstate = PlanGenState.CAR;
                    leg = makeLeg(itinerary, state);
                    leg.from.orig = nextName;
                    startWalk = i;
                } else if (mode == TraverseMode.BOARDING) {
                    // this itinerary starts with transit
                    pgstate = PlanGenState.PRETRANSIT;
                    leg = makeLeg(itinerary, state);
                    leg.from.orig = nextName;
                    itinerary.transfers++;
                    startWalk = -1;
                } else if (mode == TraverseMode.STL) {
                    // this comes after an alight; do nothing
                } else if (mode == TraverseMode.TRANSFER) {
                    // handle the whole thing in one step
                    leg = makeLeg(itinerary, state);
                    coordinates = new CoordinateArrayListSequence();
                    coordinates.add(state.getBackState().getVertex().getCoordinate());
                    coordinates.add(state.getVertex().getCoordinate());
                    finalizeLeg(leg, state, path.states, i, i, coordinates);
                    coordinates.clear();
                } else {
                    LOG.error("Unexpected state (in START): " + mode);
                }
                break;
            case WALK:
                if (leg == null) {
                    leg = makeLeg(itinerary, state);
                }
                if (mode == TraverseMode.WALK) {
                    // do nothing
                } else if (mode == TraverseMode.BICYCLE) {
                    finalizeLeg(leg, state, path.states, startWalk, i, coordinates);
                    startWalk = i;
                    leg = makeLeg(itinerary, state);
                    pgstate = PlanGenState.BICYCLE;
                } else if (mode == TraverseMode.STL) {
                    finalizeLeg(leg, state, path.states, startWalk, i, coordinates);
                    leg = null;
                    pgstate = PlanGenState.PRETRANSIT;
                } else if (mode == TraverseMode.BOARDING) {
                    // this only happens in case of a timed transfer.
                    pgstate = PlanGenState.PRETRANSIT;
                    finalizeLeg(leg, state, path.states, startWalk, i, coordinates);
                    leg = makeLeg(itinerary, state);
                    itinerary.transfers++;
                } else if (backEdge instanceof LegSwitchingEdge) {
                    nextName = state.getBackState().getBackState().getBackState().getVertex()
                            .getName();
                    finalizeLeg(leg, state, path.states, startWalk, i - 1, coordinates);
                    leg = null;
                    pgstate = PlanGenState.START;
                } else {
                    LOG.error("Unexpected state (in WALK): " + mode);
                }
                break;
            case BICYCLE:
                if (leg == null) {
                    leg = makeLeg(itinerary, state);
                }
                
                // If there are elevator edges that have mode == BICYCLE on both sides, they should
                // be folded into the bicycle leg. But ones with walk on one side or the other should
                // not
                if (state.getBackEdge() instanceof ElevatorBoardEdge) {
                    int j = i + 1;
                    // proceed forward from the current state until we find one that isn't on an
                    // elevator, and check the traverse mode
                    while (path.states.get(j).getBackEdge() instanceof ElevatorEdge)
                        j++;
                    
                    // path.states[j] is not an elevator edge
                    if (path.states.get(j).getBackMode() == TraverseMode.BICYCLE)
                        foldingElevatorLegIntoCycleLeg = true;
                }
                
                if (foldingElevatorLegIntoCycleLeg) {
                    if (state.getBackEdge() instanceof ElevatorEdge) {
                        break; // from the case
                    }
                    else {
                        foldingElevatorLegIntoCycleLeg = false;
                        // do not break but allow it to be processed below (which will do nothing)
                    }
                }
                
                
                if (mode == TraverseMode.BICYCLE) {
                    // do nothing
                } else if (mode == TraverseMode.WALK) {
                    finalizeLeg(leg, state, path.states, startWalk, i, coordinates);
                    leg = makeLeg(itinerary, state);
                    startWalk = i;
                    pgstate = PlanGenState.WALK;
                } else if (mode == TraverseMode.STL) {
                    finalizeLeg(leg, state, path.states, startWalk, i, coordinates);
                    leg = null;
                    pgstate = PlanGenState.PRETRANSIT;
                } else if (backEdge instanceof LegSwitchingEdge) {
                    finalizeLeg(leg, state, path.states, startWalk, i - 1, coordinates);
                    leg = null;
                    pgstate = PlanGenState.START;
                } else {
                    LOG.error("Unexpected state (in BICYCLE): " + mode);
                }
                break;
            case CAR:
                if (leg == null) {
                    leg = makeLeg(itinerary, state);
                }
                if (mode == TraverseMode.CAR) {
                    // do nothing
                } else if (mode == TraverseMode.STL) {
                    finalizeLeg(leg, state, path.states, startWalk, i, coordinates);
                    leg = null;
                    pgstate = PlanGenState.PRETRANSIT;
                } else if (backEdge instanceof LegSwitchingEdge) {
                    finalizeLeg(leg, state, path.states, startWalk, i - 1, coordinates);
                    leg = null;
                    pgstate = PlanGenState.START;
                } else {
                    LOG.error("Unexpected state (in CAR): " + mode);
                }
                break;
            case PRETRANSIT:
                if (mode == TraverseMode.BOARDING) {
                    if (leg != null) {
                        LOG.error("leg unexpectedly not null (boarding loop)");
                    } else {
                        leg = makeLeg(itinerary, state);
                        leg.stop = new ArrayList<Place>();
                        itinerary.transfers++;
                        leg.boardRule = (String) state.getExtension("boardAlightRule");
                    }
                } else if (backEdge instanceof HopEdge) {
                    pgstate = PlanGenState.TRANSIT;
                    fixupTransitLeg(leg, state, transitIndex);
                    leg.stop = new ArrayList<Place>();
                } else {
                    LOG.error("Unexpected state (in PRETRANSIT): " + mode);
                }
                break;
            case TRANSIT:
                String route = backEdge.getName();
                if (mode == TraverseMode.ALIGHTING) {
                    if (showIntermediateStops && leg.stop != null && leg.stop.size() > 0) {
                        if (leg.stop.isEmpty()) {
                            leg.stop = null;
                        }
                    }
                    leg.alightRule = (String) state.getExtension("boardAlightRule");
                    finalizeLeg(leg, state, null, -1, -1, coordinates);
                    leg = null;
                    pgstate = PlanGenState.START;
                } else if (mode.toString().equals(leg.mode)) {
                    // no mode change, handle intermediate stops
                    if (showIntermediateStops) {
                        /*
                         * any further transit edge, add "from" vertex to intermediate stops
                         */
                        if (!(backEdge instanceof DwellEdge)) {
                            Place stop = makePlace(state.getBackState(), state.getBackState().getVertex().getName(), true);
                            leg.stop.add(stop);
                        } else if (leg.stop.size() > 0) {
                            leg.stop.get(leg.stop.size() - 1).departure = makeCalendar(state);
                        }
                    }
                    if (!route.equals(leg.route)) {
                        // interline dwell
                        finalizeLeg(leg, state, null, -1, -1, coordinates);
                        leg = makeLeg(itinerary, state);
                        leg.stop = new ArrayList<Place>();
                        fixupTransitLeg(leg, state, transitIndex);
                        leg.startTime = makeCalendar(state);
                        leg.interlineWithPreviousLeg = true;
                    }
                } else {
                    LOG.error("Unexpected state (in TRANSIT): " + mode);
                }
                break;
            }
            if (leg != null) {
                leg.distance += backEdge.getDistance();
                Geometry edgeGeometry = backEdge.getGeometry();
                if (edgeGeometry != null) {
                    Coordinate[] edgeCoordinates = edgeGeometry.getCoordinates();
                    if (coordinates.size() > 0
                            && coordinates.getCoordinate(coordinates.size() - 1).equals(
                                    edgeCoordinates[0])) {
                        coordinates.extend(edgeCoordinates, 1);
                    } else {
                        coordinates.extend(edgeCoordinates);
                    }
                }

                if (postponedAlerts != null) {
                    addNotesToLeg(leg, postponedAlerts);
                    postponedAlerts = null;
                }

                addNotesToLeg(leg, state.getBackAlerts());

            }

        } /* end loop over graphPath edge list */

        if (leg != null) {
            finalizeLeg(leg, path.states.getLast(), path.states, startWalk, i, coordinates);
        }
        itinerary.removeBogusLegs();
        itinerary.fixupDates(graph.getService(CalendarServiceData.class));
        if (itinerary.legs.size() == 0)
            throw new TrivialPathException();
        return itinerary;
    }

    private Calendar makeCalendar(State state) {
        RoutingContext rctx = state.getContext();
        TimeZone timeZone = rctx.graph.getTimeZone(); 
        Calendar calendar = Calendar.getInstance(timeZone);
        calendar.setTimeInMillis(state.getTimeInMillis());
        return calendar;
    }

    private void fixupTransitLeg(Leg leg, State state, TransitIndexService transitIndex) {
        Edge en = state.getBackEdge();
        leg.route = en.getName();
        Trip trip = state.getBackTrip();
        leg.headsign = state.getBackDirection();
        if (trip != null) {
            // this is the stop headsign
             //leg.headsign = "This is the headsign";
            // handle no stop headsign
            if (leg.headsign == null)            
                leg.headsign = trip.getTripHeadsign();
            
            leg.tripId = trip.getId().getId();
            leg.agencyId = trip.getId().getAgencyId();
            leg.tripShortName = trip.getTripShortName();
            leg.routeShortName = trip.getRoute().getShortName();
            leg.routeLongName = trip.getRoute().getLongName();
            leg.routeColor = trip.getRoute().getColor();
            leg.routeTextColor = trip.getRoute().getTextColor();
            leg.routeId = trip.getRoute().getId().getId();
            if (transitIndex != null) {
                Agency agency = transitIndex.getAgency(leg.agencyId);
                leg.agencyName = agency.getName();
                leg.agencyUrl = agency.getUrl();
            }
        }
        leg.mode = state.getBackMode().toString();
        leg.startTime = makeCalendar(state.getBackState());
    }

    private void finalizeLeg(Leg leg, State state, List<State> states, int start, int end,
            CoordinateArrayListSequence coordinates) {
        if (start != -1) {
            leg.walkSteps = getWalkSteps(states.subList(start, end + 1));
        }
        leg.endTime = makeCalendar(state.getBackState());
        Geometry geometry = GeometryUtils.getGeometryFactory().createLineString(coordinates);
        leg.legGeometry = PolylineEncoder.createEncodings(geometry);
        Edge backEdge = state.getBackEdge();
        String name;
        if (backEdge instanceof StreetEdge) {
            name = backEdge.getName();
        } else {
            name = state.getVertex().getName();
        }
        leg.to = makePlace(state, name, true);
        coordinates.clear();
    }

    private Set<Alert> addNotesToLeg(Leg leg, Set<Alert> notes) {
        if (notes != null) {
            for (Alert note : notes) {
                leg.addAlert(note);
            }
        }
        return notes;
    }

    /**
     * Adjusts an Itinerary's elevation fields from an elevation profile
     * 
     * @return the elevation at the end of the profile
     */
    private double applyElevation(PackedCoordinateSequence profile, Itinerary itinerary,
            double previousElevation) {
        if (profile != null) {
            for (Coordinate coordinate : profile.toCoordinateArray()) {
                if (previousElevation == Double.MAX_VALUE) {
                    previousElevation = coordinate.y;
                    continue;
                }
                double elevationChange = previousElevation - coordinate.y;
                if (elevationChange > 0) {
                    itinerary.elevationGained += elevationChange;
                } else {
                    itinerary.elevationLost -= elevationChange;
                }
                previousElevation = coordinate.y;
            }
        }
        return previousElevation;
    }

    /**
     * Makes a new empty leg from a starting edge
     * 
     * @param itinerary
     */
    private Leg makeLeg(Itinerary itinerary, State s) {
        Leg leg = new Leg();
        itinerary.addLeg(leg);
        leg.startTime = makeCalendar(s.getBackState());
        leg.distance = 0.0;
        String name;
        Edge backEdge = s.getBackEdge();
        if (backEdge instanceof StreetEdge) {
            name = backEdge.getName();
        } else {
            name = s.getVertex().getName();
        }
        leg.from = makePlace(s.getBackState(), name, false);
        leg.mode = s.getBackMode().toString();
        if (s.isBikeRenting()) {
            leg.rentedBike = true; 
        }
        return leg;
    }

    /**
     * Makes a new empty Itinerary for a given path.
     * 
     * @return
     */
    private Itinerary makeEmptyItinerary(GraphPath path) {
        Itinerary itinerary = new Itinerary();

        State startState = path.states.getFirst();
        State endState = path.states.getLast();

        itinerary.startTime = makeCalendar(startState);
        itinerary.endTime = makeCalendar(endState);
        itinerary.duration = endState.getTimeInMillis() - startState.getTimeInMillis();

        Graph graph = path.getRoutingContext().graph;
        FareService fareService = graph.getService(FareService.class);
        if (fareService != null) {
            itinerary.fare = fareService.getCost(path);
        }
        itinerary.transfers = -1;
        return itinerary;
    }

    /**
     * Makes a new Place from a state. Contains information about time.
     * 
     * @return
     */
    private Place makePlace(State state, String name, boolean time) {
        Vertex v = state.getVertex();
        Coordinate endCoord = v.getCoordinate();
        Place place;
        if (time) {
            Calendar timeAtState = makeCalendar(state);
            place = new Place(endCoord.x, endCoord.y, name, timeAtState);
        } else {
            place = new Place(endCoord.x, endCoord.y, name);
        }

        if (v instanceof TransitVertex) {
            TransitVertex transitVertex = (TransitVertex) v;
            place.stopId = transitVertex.getStopId();
            place.stopCode = transitVertex.getStopCode();
            place.zoneId = state.getZone();
        }
        return place;
    }

    /**
     * Converts a list of street edges to a list of turn-by-turn directions.
     * 
     * @param edges : A list of street edges
     * @return
     */
    private List<WalkStep> getWalkSteps(List<State> states) {
        List<WalkStep> steps = new ArrayList<WalkStep>();
        WalkStep step = null;
        double lastAngle = 0, distance = 0; // distance used for appending elevation profiles
        int roundaboutExit = 0; // track whether we are in a roundabout, and if so the exit number
        String roundaboutPreviousStreet = null;

        for (State currState : states) {
            State backState = currState.getBackState();
            Edge edge = currState.getBackEdge();
            boolean createdNewStep = false, disableZagRemovalForThisStep = false;
            if (edge instanceof FreeEdge) {
                continue;
            }
            if (currState.getBackMode() == null || !currState.getBackMode().isOnStreetNonTransit()) {
                continue; // ignore STLs and the like
            }
            Geometry geom = edge.getGeometry();
            if (geom == null) {
                continue;
            }

            // generate a step for getting off an elevator (all
            // elevator narrative generation occurs when alighting). We don't need to know what came
            // before or will come after
            if (edge instanceof ElevatorAlightEdge) {
                // don't care what came before or comes after
                step = createWalkStep(currState);
                createdNewStep = true;
                disableZagRemovalForThisStep = true;

                // tell the user where to get off the elevator using the exit notation, so the
                // i18n interface will say 'Elevator to <exit>'
                // what happens is that the webapp sees name == null and ignores that, and it sees
                // exit != null and uses to <exit>
                // the floor name is the AlightEdge name
                // reset to avoid confusion with 'Elevator on floor 1 to floor 1'
                step.streetName = ((ElevatorAlightEdge) edge).getName();

                step.relativeDirection = RelativeDirection.ELEVATOR;

                steps.add(step);
                continue;
            }

            String streetName = edge.getName();
            int idx = streetName.indexOf('(');
            String streetNameNoParens;
            if (idx > 0)
                streetNameNoParens = streetName.substring(0, idx - 1);
            else
                streetNameNoParens = streetName;

            if (step == null) {
                // first step
                step = createWalkStep(currState);
                createdNewStep = true;

                steps.add(step);
                double thisAngle = DirectionUtils.getFirstAngle(geom);
                step.setAbsoluteDirection(thisAngle);
                // new step, set distance to length of first edge
                distance = edge.getDistance();
            } else if (((step.streetName != null && !step.streetNameNoParens().equals(streetNameNoParens))
                    && (!step.bogusName || !edge.hasBogusName())) ||
                    // if we are on a roundabout now and weren't before, start a new step
<<<<<<< HEAD
                       edge.isRoundabout() != (roundaboutExit > 0)) {
=======
                    edge.isRoundabout() != (roundaboutExit > 0)) {
>>>>>>> 3d989a81
                /* street name has changed, or we've changed state from a roundabout to a street */
                if (roundaboutExit > 0) {
                    // if we were just on a roundabout,
                    // make note of which exit was taken in the existing step
                    step.exit = Integer.toString(roundaboutExit); // ordinal numbers from
                    if (streetNameNoParens.equals(roundaboutPreviousStreet)) {
                        step.stayOn = true;
                    }
                    // localization
                    roundaboutExit = 0;
                }
                /* start a new step */
                step = createWalkStep(currState);
                createdNewStep = true;

                steps.add(step);
                if (edge.isRoundabout()) {
                    // indicate that we are now on a roundabout
                    // and use one-based exit numbering
                    roundaboutExit = 1;
                    roundaboutPreviousStreet = backState.getBackEdge().getName();
                    idx = roundaboutPreviousStreet.indexOf('(');
                    if (idx > 0)
                        roundaboutPreviousStreet = roundaboutPreviousStreet.substring(0, idx - 1);
                }
                double thisAngle = DirectionUtils.getFirstAngle(geom);
                step.setDirections(lastAngle, thisAngle, edge.isRoundabout());
                // new step, set distance to length of first edge
                distance = edge.getDistance();
            } else {
                /* street name has not changed */
                double thisAngle = DirectionUtils.getFirstAngle(geom);
                RelativeDirection direction = WalkStep.getRelativeDirection(lastAngle, thisAngle,
                        edge.isRoundabout());
                boolean optionsBefore = backState.multipleOptionsBefore();
                if (edge.isRoundabout()) {
                    // we are on a roundabout, and have already traversed at least one edge of it.
                    if (optionsBefore) {
                        // increment exit count if we passed one.
                        roundaboutExit += 1;
                    }
                }
                if (edge.isRoundabout() || direction == RelativeDirection.CONTINUE) {
                    // we are continuing almost straight, or continuing along a roundabout.
                    // just append elevation info onto the existing step.

                } else {
                    // we are not on a roundabout, and not continuing straight through.

                    // figure out if there were other plausible turn options at the last
                    // intersection
                    // to see if we should generate a "left to continue" instruction.
                    boolean shouldGenerateContinue = false;
                    if (edge instanceof PlainStreetEdge) {
                        // the next edges will be PlainStreetEdges, we hope
                        double angleDiff = getAbsoluteAngleDiff(thisAngle, lastAngle);
                        for (Edge alternative : backState.getVertex().getOutgoingStreetEdges()) {
                            if (alternative.getName().equals(streetName)) {
                                // alternatives that have the same name
                                // are usually caused by street splits
                                continue;
                            }
                            double altAngle = DirectionUtils.getFirstAngle(alternative
                                    .getGeometry());
                            double altAngleDiff = getAbsoluteAngleDiff(altAngle, lastAngle);
                            if (angleDiff > Math.PI / 4 || altAngleDiff - angleDiff < Math.PI / 16) {
                                shouldGenerateContinue = true;
                                break;
                            }
                        }
                    } else {
                        double angleDiff = getAbsoluteAngleDiff(lastAngle, thisAngle);
                        // in the case of a turn edge, we actually have to go back two steps to see
                        // where
                        // else we might be, as once we are on the streetvertex leading into this
                        // edge,
                        // we are stuck
                        State twoStatesBack = backState.getBackState();
                        Vertex backVertex = twoStatesBack.getVertex();
                        for (Edge alternative : backVertex.getOutgoingStreetEdges()) {
                            List<Edge> alternatives = alternative.getToVertex()
                                    .getOutgoingStreetEdges();
                            if (alternatives.size() == 0) {
                                continue; // this is not an alternative
                            }
                            alternative = alternatives.get(0);
                            if (alternative.getName().equals(streetName)) {
                                // alternatives that have the same name
                                // are usually caused by street splits
                                continue;
                            }
                            double altAngle = DirectionUtils.getFirstAngle(alternative
                                    .getGeometry());
                            double altAngleDiff = getAbsoluteAngleDiff(altAngle, lastAngle);
                            if (angleDiff > Math.PI / 4 || altAngleDiff - angleDiff < Math.PI / 16) {
                                shouldGenerateContinue = true;
                                break;
                            }
                        }
                    }

                    if (shouldGenerateContinue) {
                        // turn to stay on same-named street
                        step = createWalkStep(currState);
                        createdNewStep = true;
                        steps.add(step);
                        step.setDirections(lastAngle, thisAngle, false);
                        step.stayOn = true;
                        // new step, set distance to length of first edge
                        distance = edge.getDistance();
                    }
                }
            }

            if (createdNewStep && !disableZagRemovalForThisStep) {
                //check last three steps for zag
                int last = steps.size() - 1;
                if (last >= 2) {
                    WalkStep threeBack = steps.get(last - 2);
                    WalkStep twoBack = steps.get(last - 1);
                    WalkStep lastStep = steps.get(last);

                    if (twoBack.distance < MAX_ZAG_DISTANCE
                            && lastStep.streetNameNoParens().equals(threeBack.streetNameNoParens())) {
                        // total hack to remove zags.
                        steps.remove(last);
                        steps.remove(last - 1);
                        step = threeBack;
                        step.distance += twoBack.distance;
                        distance += step.distance;
                        if (twoBack.elevation != null) {
                            if (step.elevation == null) {
                                step.elevation = twoBack.elevation;
                            } else {
                                for (P2<Double> d : twoBack.elevation) {
                                    step.elevation.add(new P2<Double>(d.getFirst() + step.distance, d.getSecond()));
                                }
                            }
                        }
                    }
                }
            } else {
                if (step.elevation != null) {
                    List<P2<Double>> s = encodeElevationProfile(edge, distance);
                    if (step.elevation != null && step.elevation.size() > 0) {
                        step.elevation.addAll(s);
                    } else {
                        step.elevation = s;
                    }
                }
                distance += edge.getDistance();

            }

            // increment the total length for this step
            step.distance += edge.getDistance();
            step.addAlerts(currState.getBackAlerts());
            lastAngle = DirectionUtils.getLastAngle(geom);
        }
        return steps;
    }

    private double getAbsoluteAngleDiff(double thisAngle, double lastAngle) {
        double angleDiff = thisAngle - lastAngle;
        if (angleDiff < 0) {
            angleDiff += Math.PI * 2;
        }
        double ccwAngleDiff = Math.PI * 2 - angleDiff;
        if (ccwAngleDiff < angleDiff) {
            angleDiff = ccwAngleDiff;
        }
        return angleDiff;
    }

    private WalkStep createWalkStep(State s) {
        Edge en = s.getBackEdge();
        WalkStep step;
        step = new WalkStep();
        step.streetName = en.getName();
        step.lon = en.getFromVertex().getX();
        step.lat = en.getFromVertex().getY();
        step.elevation = encodeElevationProfile(s.getBackEdge(), 0);
        step.bogusName = en.hasBogusName();
        step.addAlerts(s.getBackAlerts());
        return step;
    }

    private List<P2<Double>> encodeElevationProfile(Edge edge, double offset) {
        if (!(edge instanceof EdgeWithElevation)) {
            return new ArrayList<P2<Double>>();
        }
        EdgeWithElevation elevEdge = (EdgeWithElevation) edge;
        if (elevEdge.getElevationProfile() == null) {
            return new ArrayList<P2<Double>>();
        }
        ArrayList<P2<Double>> out = new ArrayList<P2<Double>>();
        Coordinate[] coordArr = elevEdge.getElevationProfile().toCoordinateArray();
        for (int i = 0; i < coordArr.length; i++) {
            out.add(new P2<Double>(coordArr[i].x + offset, coordArr[i].y));
        }
        return out;
    }

    /** Returns the first trip of the service day. */
    public TripPlan generateFirstTrip(RoutingRequest request) {
        Graph graph = graphService.getGraph(request.getRouterId());

        TransitIndexService transitIndex = graph.getService(TransitIndexService.class);
        transitIndexWithBreakRequired(transitIndex);

        request.setArriveBy(false);

        TimeZone tz = graph.getTimeZone();

        GregorianCalendar calendar = new GregorianCalendar(tz);
        calendar.setTimeInMillis(request.dateTime * 1000);
        calendar.set(Calendar.HOUR, 0);
        calendar.set(Calendar.MINUTE, 0);
        calendar.set(Calendar.AM_PM, 0);
        calendar.set(Calendar.SECOND, transitIndex.getOvernightBreak());

        request.dateTime = calendar.getTimeInMillis() / 1000;
        return generate(request);
    }

    /** Return the last trip of the service day */
    public TripPlan generateLastTrip(RoutingRequest request) {
        Graph graph = graphService.getGraph(request.getRouterId());

        TransitIndexService transitIndex = graph.getService(TransitIndexService.class);
        transitIndexWithBreakRequired(transitIndex);

        request.setArriveBy(true);

        TimeZone tz = graph.getTimeZone();

        GregorianCalendar calendar = new GregorianCalendar(tz);
        calendar.setTimeInMillis(request.dateTime * 1000);
        calendar.set(Calendar.HOUR, 0);
        calendar.set(Calendar.MINUTE, 0);
        calendar.set(Calendar.AM_PM, 0);
        calendar.set(Calendar.SECOND, transitIndex.getOvernightBreak());
        calendar.add(Calendar.DAY_OF_YEAR, 1);

        request.dateTime = calendar.getTimeInMillis() / 1000;

        return generate(request);
    }

    private void transitIndexWithBreakRequired(TransitIndexService transitIndex) {
        transitIndexRequired(transitIndex);
        if (transitIndex.getOvernightBreak() == -1) {
            throw new RuntimeException("TransitIndexBuilder could not find an overnight break "
                    + "in the transit schedule; first/last trips are undefined");
        }
    }

    private void transitIndexRequired(TransitIndexService transitIndex) {
        if (transitIndex == null) {
            throw new RuntimeException(
                    "TransitIndexBuilder is required for first/last/next/previous trip");
        }
    }

}<|MERGE_RESOLUTION|>--- conflicted
+++ resolved
@@ -712,11 +712,7 @@
             } else if (((step.streetName != null && !step.streetNameNoParens().equals(streetNameNoParens))
                     && (!step.bogusName || !edge.hasBogusName())) ||
                     // if we are on a roundabout now and weren't before, start a new step
-<<<<<<< HEAD
-                       edge.isRoundabout() != (roundaboutExit > 0)) {
-=======
                     edge.isRoundabout() != (roundaboutExit > 0)) {
->>>>>>> 3d989a81
                 /* street name has changed, or we've changed state from a roundabout to a street */
                 if (roundaboutExit > 0) {
                     // if we were just on a roundabout,
